--- conflicted
+++ resolved
@@ -38,15 +38,6 @@
 				f'episode_reward+{self.cfg.tasks[task_idx]}': np.nanmean(ep_rewards),
 				f'episode_success+{self.cfg.tasks[task_idx]}': np.nanmean(ep_successes),})
 		return results
-<<<<<<< HEAD
-
-	def load_data(self):
-		# Load data
-		assert self.cfg.task in self.cfg.data_dir, \
-			f'Expected data directory {self.cfg.data_dir} to contain {self.cfg.task}, ' \
-			f'please double-check your config.'
-
-=======
 	
 	def _load_dataset(self):
 		"""Load dataset for offline training."""
@@ -57,7 +48,6 @@
 		assert len(fps) == (20 if self.cfg.task == 'mt80' else 4), \
 			f'Expected 20 files for mt80 task set, 4 files for mt30 task set, found {len(fps)} files.'
 	
->>>>>>> df8a465c
 		# Create buffer for sampling
 		_cfg = deepcopy(self.cfg)
 		if _cfg.task.startswith("mt"):
@@ -79,30 +69,6 @@
 		print(f'Found {len(fps)} files in {fp}')
 		tasks = TASK_SET[self.cfg.task]
 		for fp in tqdm(fps, desc='Loading data'):
-<<<<<<< HEAD
-			task_name = fp.parent.name
-			task_id = tasks.index(task_name)
-			if _cfg.task.startswith("mt"):
-				td = torch.load(fp) 
-				assert td.shape[1] == _cfg.episode_length, \
-					f'Expected episode length {td.shape[1]} to match config episode length {_cfg.episode_length}, ' \
-					f'please double-check your config.'
-				for i in range(len(td)):
-					self.buffer.add(td[i])
-				assert self.buffer.num_eps == self.buffer.capacity, \
-					f'Buffer has {self.buffer.num_eps} episodes, expected {self.buffer.capacity} episodes.'
-			else:
-				self.buffer.load_hdf5(fp, render_size=self.cfg.render_size, pad_to_shape=115, task_id=task_id, num_episode_limit=self.cfg.num_episode_limit)
-				# assert td.shape[1] == _cfg.episode_length, \
-				# 	f'Expected episode length {td.shape[1]} to match config episode length {_cfg.episode_length}, ' \
-				# 	f'please double-check your config.'
-	def train(self):
-		"""Train a TD-MPC2 agent."""
-		assert self.cfg.multitask and self.cfg.task in {'mt30', 'mt80', 'myo10', 'myo5-easy', 'myo5-hard'}, \
-			'Offline training only supports multitask training with mt30, mt80, or myo10 task sets.'
-
-		self.load_data()
-=======
 			td = torch.load(fp, weights_only=False)
 			assert td.shape[1] == _cfg.episode_length, \
 				f'Expected episode length {td.shape[1]} to match config episode length {_cfg.episode_length}, ' \
@@ -118,7 +84,6 @@
 		assert self.cfg.multitask and self.cfg.task in {'mt30', 'mt80'}, \
 			'Offline training only supports multitask training with mt30 or mt80 task sets.'
 		self._load_dataset()
->>>>>>> df8a465c
 		
 		print(f'Training agent for {self.cfg.steps} iterations...')
 		metrics = {}
