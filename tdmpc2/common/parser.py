import dataclasses
import re
from pathlib import Path
<<<<<<< HEAD
import os
=======
from typing import Any

>>>>>>> df8a465c
import hydra
from omegaconf import OmegaConf

from common import MODEL_SIZE, TASK_SET


def cfg_to_dataclass(cfg, frozen=False):
	"""
	Converts an OmegaConf config to a dataclass object.
	This prevents graph breaks when used with torch.compile.
	"""
	cfg_dict = OmegaConf.to_container(cfg)
	fields = []
	for key, value in cfg_dict.items():
		fields.append((key, Any, dataclasses.field(default_factory=lambda value_=value: value_)))
	dataclass_name = "Config"
	dataclass = dataclasses.make_dataclass(dataclass_name, fields, frozen=frozen)
	def get(self, val, default=None):
		return getattr(self, val, default)
	dataclass.get = get
	return dataclass()


def parse_cfg(cfg: OmegaConf) -> OmegaConf:
	"""
	Parses a Hydra config. Mostly for convenience.
	"""

	# Logic
	for k in cfg.keys():
		try:
			v = cfg[k]
			if v == None:
				v = True
		except:
			pass

	# Algebraic expressions
	for k in cfg.keys():
		try:
			v = cfg[k]
			if isinstance(v, str):
				match = re.match(r"(\d+)([+\-*/])(\d+)", v)
				if match:
					cfg[k] = eval(match.group(1) + match.group(2) + match.group(3))
					if isinstance(cfg[k], float) and cfg[k].is_integer():
						cfg[k] = int(cfg[k])
		except:
			pass

	# Convenience
	if hydra.core.hydra_config.HydraConfig.initialized():
		wd = hydra.utils.get_original_cwd()
	else:
		wd = os.getcwd()
	cfg.work_dir = Path(wd) / 'logs' / cfg.task / str(cfg.seed) / cfg.exp_name
	cfg.task_title = cfg.task.replace("-", " ").title()
	cfg.bin_size = (cfg.vmax - cfg.vmin) / (cfg.num_bins-1) # Bin size for discrete regression

	# Model size
	if cfg.get('model_size', None) is not None:
		assert cfg.model_size in MODEL_SIZE.keys(), \
			f'Invalid model size {cfg.model_size}. Must be one of {list(MODEL_SIZE.keys())}'
		for k, v in MODEL_SIZE[cfg.model_size].items():
			cfg[k] = v
		if cfg.task == 'mt30' and cfg.model_size == 19:
			cfg.latent_dim = 512 # This checkpoint is slightly smaller

	# Multi-task
	cfg.multitask = cfg.task in TASK_SET.keys()
	if cfg.multitask:
		cfg.task_title = cfg.task.upper()
		# Account for slight inconsistency in task_dim for the mt30 experiments
		cfg.task_dim = 96 if cfg.task == 'mt80' or cfg.get('model_size', 5) in {1, 317} else 64
	else:
		cfg.task_dim = 0
	cfg.tasks = TASK_SET.get(cfg.task, [cfg.task])
<<<<<<< HEAD
	if cfg.obs != 'rgb': 
		cfg.num_frames = 1
	return cfg
=======

	# Check torch.compile compatibility
	if cfg.get('compile', False):
		assert cfg.obs == 'state', 'torch.compile only supports state observations at the moment.'
		assert not cfg.multitask, 'torch.compile does not support multitask training at the moment.'

	return cfg_to_dataclass(cfg)
>>>>>>> df8a465c
<|MERGE_RESOLUTION|>--- conflicted
+++ resolved
@@ -1,12 +1,8 @@
 import dataclasses
 import re
 from pathlib import Path
-<<<<<<< HEAD
-import os
-=======
 from typing import Any
 
->>>>>>> df8a465c
 import hydra
 from omegaconf import OmegaConf
 
@@ -84,16 +80,10 @@
 	else:
 		cfg.task_dim = 0
 	cfg.tasks = TASK_SET.get(cfg.task, [cfg.task])
-<<<<<<< HEAD
-	if cfg.obs != 'rgb': 
-		cfg.num_frames = 1
-	return cfg
-=======
 
 	# Check torch.compile compatibility
 	if cfg.get('compile', False):
 		assert cfg.obs == 'state', 'torch.compile only supports state observations at the moment.'
 		assert not cfg.multitask, 'torch.compile does not support multitask training at the moment.'
 
-	return cfg_to_dataclass(cfg)
->>>>>>> df8a465c
+	return cfg_to_dataclass(cfg)