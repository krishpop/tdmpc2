--- conflicted
+++ resolved
@@ -12,110 +12,88 @@
 
 
 class Buffer():
-<<<<<<< HEAD
     """
     Replay buffer for TD-MPC2 training. Based on torchrl.
     Uses CUDA memory if available, and CPU memory otherwise.
     """
 
-    def __init__(self, cfg):
-        self.cfg = cfg
-        self._device = torch.device(cfg.get("device", "cuda"))
-        self._capacity = min(cfg.buffer_size, cfg.steps)
-        self._sampler = SliceSampler(
-            num_slices=self.cfg.batch_size,
-            end_key=None,
-            traj_key='episode',
-            truncated_key=None,
-            strict_length=True,
-        )
-        self._batch_size = cfg.batch_size * (cfg.horizon+1 + (cfg.num_frames - 1))
-        self._num_eps = 0
-
-    @property
-    def capacity(self):
-        """Return the capacity of the buffer."""
-        return self._capacity
-    
-    @property
-    def num_eps(self):
-        """Return the number of episodes in the buffer."""
-        return self._num_eps
-
-    def _reserve_buffer(self, storage, pin_memory=True):
-        """
-        Reserve a buffer with the given storage.
-        """
-        return ReplayBuffer(
-            storage=storage,
-            sampler=self._sampler,
-            pin_memory=pin_memory,
-            prefetch=1,
-            batch_size=self._batch_size,
-        )
-
-    def _init(self, tds):
-        """Initialize the replay buffer. Use the first episode to estimate storage requirements."""
-        print(f'Buffer capacity: {self._capacity:,}')
-        mem_free, _ = torch.cuda.mem_get_info()
-        bytes_per_step = sum([
-                (v.numel()*v.element_size() if not isinstance(v, TensorDict) \
-                else sum([x.numel()*x.element_size() for x in v.values()])) \
-            for v in tds.values()
-        ]) / len(tds)
-        total_bytes = bytes_per_step*self._capacity
-        print(f'Storage required: {total_bytes/1e9:.2f} GB')
-        # Heuristic: decide whether to use CUDA or CPU memory
-        storage_device = 'cuda' if 2.5*total_bytes < mem_free else 'cpu'
-        print(f'Using {storage_device.upper()} memory for storage.')
-        if storage_device != 'cuda':
-            pin_memory = False
-        else:
-            pin_memory = True
-        return self._reserve_buffer(
-            LazyTensorStorage(self._capacity, device=torch.device(storage_device)),
-            pin_memory=pin_memory
-        )
-
-    def _to_device(self, *args, device=None):
-        if device is None:
-            device = self._device
-        return (arg.to(device, non_blocking=True) \
-            if arg is not None else None for arg in args)
-
-    def _prepare_batch(self, td):
-        """
-        Prepare a sampled batch for training (post-processing).
-        Expects `td` to be a TensorDict with batch size TxB.
-        """
-        horizon = self.cfg.horizon + 1
-        num_frames = self.cfg.num_frames
-
-        obs = td['obs'] # ['fixed_camera']
-        action = td['action'][num_frames:]
-        reward = td['reward'][num_frames:].unsqueeze(-1)
-        task = td['task'][0] if 'task' in td.keys() else None
-        if self.cfg.obs == "rgb": 
-            obs_td = {}
-            for k in obs.keys():
-                if k != "rgb":
-                    obs_td[k] = obs[k][num_frames-1:]
-                else:
-                    obs_stack = []
-                    for i in range(horizon):
-                        obs_stack.append(obs[k][i: i + num_frames])
-                    obs_td[k] = torch.stack(obs_stack, dim=1).permute(1, 2, 0, 3, 4, 5).reshape(horizon, self.cfg.batch_size, num_frames * 3, *obs[k].shape[3:])
-            obs = TensorDict(obs_td, batch_size=(horizon, self.cfg.batch_size))
-        return self._to_device(obs, action, reward, task)
-
-    def add(self, td):
-        """Add an episode to the buffer."""
-        td['episode'] = torch.ones_like(td['reward'], dtype=torch.int64) * self._num_eps
-        if self._num_eps == 0:
-            self._buffer = self._init(td)
-        self._buffer.extend(td)
-        self._num_eps += 1
-        return self._num_eps
+	def __init__(self, cfg):
+		self.cfg = cfg
+		self._device = torch.device('cuda:0')
+		self._capacity = min(cfg.buffer_size, cfg.steps)
+		self._sampler = SliceSampler(
+			num_slices=self.cfg.batch_size,
+			end_key=None,
+			traj_key='episode',
+			truncated_key=None,
+			strict_length=True,
+		)
+		self._batch_size = cfg.batch_size * (cfg.horizon+1)
+		self._num_eps = 0
+
+	@property
+	def capacity(self):
+		"""Return the capacity of the buffer."""
+		return self._capacity
+
+	@property
+	def num_eps(self):
+		"""Return the number of episodes in the buffer."""
+		return self._num_eps
+
+	def _reserve_buffer(self, storage):
+		"""
+		Reserve a buffer with the given storage.
+		"""
+		return ReplayBuffer(
+			storage=storage,
+			sampler=self._sampler,
+			pin_memory=False,
+			prefetch=0,
+			batch_size=self._batch_size,
+		)
+
+	def _init(self, tds):
+		"""Initialize the replay buffer. Use the first episode to estimate storage requirements."""
+		print(f'Buffer capacity: {self._capacity:,}')
+		mem_free, _ = torch.cuda.mem_get_info()
+		bytes_per_step = sum([
+				(v.numel()*v.element_size() if not isinstance(v, TensorDict) \
+				else sum([x.numel()*x.element_size() for x in v.values()])) \
+			for v in tds.values()
+		]) / len(tds)
+		total_bytes = bytes_per_step*self._capacity
+		print(f'Storage required: {total_bytes/1e9:.2f} GB')
+		# Heuristic: decide whether to use CUDA or CPU memory
+		storage_device = 'cuda:0' if 2.5*total_bytes < mem_free else 'cpu'
+		print(f'Using {storage_device.upper()} memory for storage.')
+		self._storage_device = torch.device(storage_device)
+		return self._reserve_buffer(
+			LazyTensorStorage(self._capacity, device=self._storage_device)
+		)
+
+	def _prepare_batch(self, td):
+		"""
+		Prepare a sampled batch for training (post-processing).
+		Expects `td` to be a TensorDict with batch size TxB.
+		"""
+		td = td.select("obs", "action", "reward", "task", strict=False).to(self._device, non_blocking=True)
+		obs = td.get('obs').contiguous()
+		action = td.get('action')[1:].contiguous()
+		reward = td.get('reward')[1:].unsqueeze(-1).contiguous()
+		task = td.get('task', None)
+		if task is not None:
+			task = task[0].contiguous()
+		return obs, action, reward, task
+
+	def add(self, td):
+		"""Add an episode to the buffer."""
+		td['episode'] = torch.full_like(td['reward'], self._num_eps, dtype=torch.int64)
+		if self._num_eps == 0:
+			self._buffer = self._init(td)
+		self._buffer.extend(td)
+		self._num_eps += 1
+		return self._num_eps
 
     def sample(self):
         """Sample a batch of subsequences from the buffer."""
@@ -230,93 +208,4 @@
                 self.add(episode_transitions)
                 num_episodes_loaded += 1
                 if num_episode_limit is not None and num_episodes_loaded > num_episode_limit:
-                    break
-=======
-	"""
-	Replay buffer for TD-MPC2 training. Based on torchrl.
-	Uses CUDA memory if available, and CPU memory otherwise.
-	"""
-
-	def __init__(self, cfg):
-		self.cfg = cfg
-		self._device = torch.device('cuda:0')
-		self._capacity = min(cfg.buffer_size, cfg.steps)
-		self._sampler = SliceSampler(
-			num_slices=self.cfg.batch_size,
-			end_key=None,
-			traj_key='episode',
-			truncated_key=None,
-			strict_length=True,
-		)
-		self._batch_size = cfg.batch_size * (cfg.horizon+1)
-		self._num_eps = 0
-
-	@property
-	def capacity(self):
-		"""Return the capacity of the buffer."""
-		return self._capacity
-
-	@property
-	def num_eps(self):
-		"""Return the number of episodes in the buffer."""
-		return self._num_eps
-
-	def _reserve_buffer(self, storage):
-		"""
-		Reserve a buffer with the given storage.
-		"""
-		return ReplayBuffer(
-			storage=storage,
-			sampler=self._sampler,
-			pin_memory=False,
-			prefetch=0,
-			batch_size=self._batch_size,
-		)
-
-	def _init(self, tds):
-		"""Initialize the replay buffer. Use the first episode to estimate storage requirements."""
-		print(f'Buffer capacity: {self._capacity:,}')
-		mem_free, _ = torch.cuda.mem_get_info()
-		bytes_per_step = sum([
-				(v.numel()*v.element_size() if not isinstance(v, TensorDict) \
-				else sum([x.numel()*x.element_size() for x in v.values()])) \
-			for v in tds.values()
-		]) / len(tds)
-		total_bytes = bytes_per_step*self._capacity
-		print(f'Storage required: {total_bytes/1e9:.2f} GB')
-		# Heuristic: decide whether to use CUDA or CPU memory
-		storage_device = 'cuda:0' if 2.5*total_bytes < mem_free else 'cpu'
-		print(f'Using {storage_device.upper()} memory for storage.')
-		self._storage_device = torch.device(storage_device)
-		return self._reserve_buffer(
-			LazyTensorStorage(self._capacity, device=self._storage_device)
-		)
-
-	def _prepare_batch(self, td):
-		"""
-		Prepare a sampled batch for training (post-processing).
-		Expects `td` to be a TensorDict with batch size TxB.
-		"""
-		td = td.select("obs", "action", "reward", "task", strict=False).to(self._device, non_blocking=True)
-		obs = td.get('obs').contiguous()
-		action = td.get('action')[1:].contiguous()
-		reward = td.get('reward')[1:].unsqueeze(-1).contiguous()
-		task = td.get('task', None)
-		if task is not None:
-			task = task[0].contiguous()
-		return obs, action, reward, task
-
-	def add(self, td):
-		"""Add an episode to the buffer."""
-		td['episode'] = torch.full_like(td['reward'], self._num_eps, dtype=torch.int64)
-		if self._num_eps == 0:
-			self._buffer = self._init(td)
-		self._buffer.extend(td)
-		self._num_eps += 1
-		return self._num_eps
-
-	def sample(self):
-		"""Sample a batch of subsequences from the buffer."""
-		td = self._buffer.sample().view(-1, self.cfg.horizon+1).permute(1, 0)
-		return self._prepare_batch(td)
->>>>>>> df8a465c
+                    break