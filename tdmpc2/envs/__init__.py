from copy import deepcopy
import warnings

import gymnasium as gym

from envs.wrappers.multitask import MultitaskWrapper
from envs.wrappers.tensor import TensorWrapper

def missing_dependencies(task):
	raise ValueError(f'Missing dependencies for task {task}; install dependencies to use this environment.')

try:
	from envs.dmcontrol import make_env as make_dm_control_env
except:
	make_dm_control_env = missing_dependencies
try:
	from envs.maniskill import make_env as make_maniskill_env
except:
	make_maniskill_env = missing_dependencies
try:
	from envs.metaworld import make_env as make_metaworld_env
except:
	make_metaworld_env = missing_dependencies
try:
	from envs.myosuite import make_env as make_myosuite_env
except:
	make_myosuite_env = missing_dependencies


warnings.filterwarnings('ignore', category=DeprecationWarning)


def make_multitask_env(cfg):
	"""
	Make a multi-task environment for TD-MPC2 experiments.
	"""
	print('Creating multi-task environment with tasks:', cfg.tasks)
	envs = []
	for task in cfg.tasks:
		_cfg = deepcopy(cfg)
		_cfg.task = task
		_cfg.multitask = False
		env = make_env(_cfg)
		if env is None:
			raise ValueError('Unknown task:', task)
		envs.append(env)
	env = MultitaskWrapper(cfg, envs)
	cfg.obs_shapes = env._obs_dims
	cfg.action_dims = env._action_dims
	cfg.episode_lengths = env._episode_lengths
	return env
	

def make_env(cfg):
	"""
	Make an environment for TD-MPC2 experiments.
	"""
	gym.logger.set_level(40)
	if cfg.multitask:
		env = make_multitask_env(cfg)

	else:
		env = None
		for fn in [make_dm_control_env, make_maniskill_env, make_metaworld_env, make_myosuite_env]:
			try:
				env = fn(cfg)
			except ValueError:
				pass
		if env is None:
			raise ValueError(f'Failed to make environment "{cfg.task}": please verify that dependencies are installed and that the task exists.')
		env = TensorWrapper(env)
<<<<<<< HEAD
	if cfg.get('obs', 'state') == 'rgb' and not cfg.multitask:
		env = PixelWrapper(cfg, env)
	if cfg.multitask and cfg.get("obs", "state") == "rgb":
		try: # Dict
			cfg.obs_shape = {k: env.envs[0].observation_space.shape for k, v in env.observation_space.spaces.items()}
		except: # Box
			cfg.obs_shape = {"rgb": env.envs[0].observation_space.shape}
	else:
		try: # Dict
			cfg.obs_shape = {k: v.shape for k, v in env.observation_space.spaces.items()}
		except: # Box
			cfg.obs_shape = {cfg.get('obs', 'state'): env.observation_space.shape}
=======
	try: # Dict
		cfg.obs_shape = {k: v.shape for k, v in env.observation_space.spaces.items()}
	except: # Box
		cfg.obs_shape = {cfg.get('obs', 'state'): env.observation_space.shape}
>>>>>>> df8a465c
	cfg.action_dim = env.action_space.shape[0]
	cfg.episode_length = env.max_episode_steps
	cfg.seed_steps = max(1000, 5*cfg.episode_length)
	return env<|MERGE_RESOLUTION|>--- conflicted
+++ resolved
@@ -69,25 +69,10 @@
 		if env is None:
 			raise ValueError(f'Failed to make environment "{cfg.task}": please verify that dependencies are installed and that the task exists.')
 		env = TensorWrapper(env)
-<<<<<<< HEAD
-	if cfg.get('obs', 'state') == 'rgb' and not cfg.multitask:
-		env = PixelWrapper(cfg, env)
-	if cfg.multitask and cfg.get("obs", "state") == "rgb":
-		try: # Dict
-			cfg.obs_shape = {k: env.envs[0].observation_space.shape for k, v in env.observation_space.spaces.items()}
-		except: # Box
-			cfg.obs_shape = {"rgb": env.envs[0].observation_space.shape}
-	else:
-		try: # Dict
-			cfg.obs_shape = {k: v.shape for k, v in env.observation_space.spaces.items()}
-		except: # Box
-			cfg.obs_shape = {cfg.get('obs', 'state'): env.observation_space.shape}
-=======
 	try: # Dict
 		cfg.obs_shape = {k: v.shape for k, v in env.observation_space.spaces.items()}
 	except: # Box
 		cfg.obs_shape = {cfg.get('obs', 'state'): env.observation_space.shape}
->>>>>>> df8a465c
 	cfg.action_dim = env.action_space.shape[0]
 	cfg.episode_length = env.max_episode_steps
 	cfg.seed_steps = max(1000, 5*cfg.episode_length)
